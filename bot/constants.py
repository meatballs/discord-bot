"""
Loads bot configuration from YAML files.
By default, this simply loads the default
configuration located at `config-default.yml`.
If a file called `config.yml` is found in the
project directory, the default configuration
is recursively updated with any settings from
the custom configuration. Any settings left
out in the custom user configuration will stay
their default values from `config-default.yml`.
"""

import logging
import os
from collections.abc import Mapping
from enum import Enum
from pathlib import Path
from typing import Dict, List

import yaml

log = logging.getLogger(__name__)


def _env_var_constructor(loader, node):
    """
    Implements a custom YAML tag for loading optional environment
    variables. If the environment variable is set, returns the
    value of it. Otherwise, returns `None`.

    Example usage in the YAML configuration:

        # Optional app configuration. Set `MY_APP_KEY` in the environment to use it.
        application:
            key: !ENV 'MY_APP_KEY'
    """

    default = None

    # Check if the node is a plain string value
    if node.id == 'scalar':
        value = loader.construct_scalar(node)
        key = str(value)
    else:
        # The node value is a list
        value = loader.construct_sequence(node)

        if len(value) >= 2:
            # If we have at least two values, then we have both a key and a default value
            default = value[1]
            key = value[0]
        else:
            # Otherwise, we just have a key
            key = value[0]

    return os.getenv(key, default)


def _join_var_constructor(loader, node):
    """
    Implements a custom YAML tag for concatenating other tags in
    the document to strings. This allows for a much more DRY configuration
    file.
    """

    fields = loader.construct_sequence(node)
    return "".join(str(x) for x in fields)


yaml.SafeLoader.add_constructor("!ENV", _env_var_constructor)
yaml.SafeLoader.add_constructor("!JOIN", _join_var_constructor)

# Pointing old tag to !ENV constructor to avoid breaking existing configs
yaml.SafeLoader.add_constructor("!REQUIRED_ENV", _env_var_constructor)


with open("config-default.yml", encoding="UTF-8") as f:
    _CONFIG_YAML = yaml.safe_load(f)


def _recursive_update(original, new):
    """
    Helper method which implements a recursive `dict.update`
    method, used for updating the original configuration with
    configuration specified by the user.
    """

    for key, value in original.items():
        if key not in new:
            continue

        if isinstance(value, Mapping):
            if not any(isinstance(subvalue, Mapping) for subvalue in value.values()):
                original[key].update(new[key])
            _recursive_update(original[key], new[key])
        else:
            original[key] = new[key]


if Path("config.yml").exists():
    log.info("Found `config.yml` file, loading constants from it.")
    with open("config.yml", encoding="UTF-8") as f:
        user_config = yaml.safe_load(f)
    _recursive_update(_CONFIG_YAML, user_config)


def check_required_keys(keys):
    """
    Verifies that keys that are set to be required are present in the
    loaded configuration.
    """
    for key_path in keys:
        lookup = _CONFIG_YAML
        try:
            for key in key_path.split('.'):
                lookup = lookup[key]
                if lookup is None:
                    raise KeyError(key)
        except KeyError:
            log.critical(
                f"A configuration for `{key_path}` is required, but was not found. "
                "Please set it in `config.yml` or setup an environment variable and try again."
            )
            raise


try:
    required_keys = _CONFIG_YAML['config']['required_keys']
except KeyError:
    pass
else:
    check_required_keys(required_keys)


class YAMLGetter(type):
    """
    Implements a custom metaclass used for accessing
    configuration data by simply accessing class attributes.
    Supports getting configuration from up to two levels
    of nested configuration through `section` and `subsection`.

    `section` specifies the YAML configuration section (or "key")
    in which the configuration lives, and must be set.

    `subsection` is an optional attribute specifying the section
    within the section from which configuration should be loaded.

    Example Usage:

        # config.yml
        bot:
            prefixes:
                direct_message: ''
                guild: '!'

        # config.py
        class Prefixes(metaclass=YAMLGetter):
            section = "bot"
            subsection = "prefixes"

        # Usage in Python code
        from config import Prefixes
        def get_prefix(bot, message):
            if isinstance(message.channel, PrivateChannel):
                return Prefixes.direct_message
            return Prefixes.guild
    """

    subsection = None

    def __getattr__(cls, name):
        name = name.lower()

        try:
            if cls.subsection is not None:
                return _CONFIG_YAML[cls.section][cls.subsection][name]
            return _CONFIG_YAML[cls.section][name]
        except KeyError:
            dotted_path = '.'.join(
                (cls.section, cls.subsection, name)
                if cls.subsection is not None else (cls.section, name)
            )
            log.critical(f"Tried accessing configuration variable at `{dotted_path}`, but it could not be found.")
            raise

    def __getitem__(cls, name):
        return cls.__getattr__(name)


# Dataclasses
class Bot(metaclass=YAMLGetter):
    section = "bot"

    prefix: str
    token: str


class Filter(metaclass=YAMLGetter):
    section = "filter"

    filter_zalgo: bool
    filter_invites: bool
    filter_domains: bool
    watch_rich_embeds: bool
    watch_words: bool
    watch_tokens: bool

    # Notifications are not expected for "watchlist" type filters
    notify_user_zalgo: bool
    notify_user_invites: bool
    notify_user_domains: bool

    ping_everyone: bool
    guild_invite_whitelist: List[int]
    domain_blacklist: List[str]
    word_watchlist: List[str]
    token_watchlist: List[str]

    channel_whitelist: List[int]
    role_whitelist: List[int]


class Cooldowns(metaclass=YAMLGetter):
    section = "bot"
    subsection = "cooldowns"

    tags: int


class Colours(metaclass=YAMLGetter):
    section = "style"
    subsection = "colours"

    soft_red: int
    soft_green: int
    soft_orange: int


class Emojis(metaclass=YAMLGetter):
    section = "style"
    subsection = "emojis"

    defcon_disabled: str  # noqa: E704
    defcon_enabled: str  # noqa: E704
    defcon_updated: str  # noqa: E704

    green_chevron: str
    red_chevron: str
    white_chevron: str
    bb_message: str

    status_online: str
    status_offline: str
    status_idle: str
    status_dnd: str

    bullet: str
    new: str
    pencil: str
    cross_mark: str


class Icons(metaclass=YAMLGetter):
    section = "style"
    subsection = "icons"

    crown_blurple: str
    crown_green: str
    crown_red: str

    defcon_denied: str    # noqa: E704
    defcon_disabled: str  # noqa: E704
    defcon_enabled: str   # noqa: E704
    defcon_updated: str   # noqa: E704

    filtering: str

    guild_update: str

    hash_blurple: str
    hash_green: str
    hash_red: str

    message_bulk_delete: str
    message_delete: str
    message_edit: str

    sign_in: str
    sign_out: str

    token_removed: str

    user_ban: str
    user_unban: str
    user_update: str

    user_mute: str
    user_unmute: str
    user_verified: str

    user_warn: str

    pencil: str

    remind_blurple: str
    remind_green: str
    remind_red: str

    questionmark: str


class CleanMessages(metaclass=YAMLGetter):
    section = "bot"
    subsection = "clean"

    message_limit: int


class Categories(metaclass=YAMLGetter):
    section = "guild"
    subsection = "categories"

    python_help: int


class Channels(metaclass=YAMLGetter):
    section = "guild"
    subsection = "channels"

    admins: int
    announcements: int
    big_brother_logs: int
    bot: int
    checkpoint_test: int
    defcon: int
    devlog: int
    devtest: int
    help_0: int
    help_1: int
    help_2: int
    help_3: int
    help_4: int
    help_5: int
    helpers: int
    message_log: int
    mod_alerts: int
    modlog: int
    off_topic_1: int
    off_topic_2: int
    off_topic_3: int
    python: int
    reddit: int
    talent_pool: int
<<<<<<< HEAD
    userlog: int
=======
>>>>>>> 522c475d
    verification: int


class Webhooks(metaclass=YAMLGetter):
    section = "guild"
    subsection = "webhooks"

    talent_pool: int
    big_brother: int


class Roles(metaclass=YAMLGetter):
    section = "guild"
    subsection = "roles"

    admin: int
    announcements: int
    champion: int
    contributor: int
    developer: int
    devops: int
    jammer: int
    moderator: int
    muted: int
    owner: int
    verified: int
    helpers: int
    team_leader: int


class Guild(metaclass=YAMLGetter):
    section = "guild"

    id: int
    ignored: List[int]


class Keys(metaclass=YAMLGetter):
    section = "keys"

    deploy_bot: str
    deploy_site: str
    site_api: str


class URLs(metaclass=YAMLGetter):
    section = "urls"

    # Snekbox endpoints
    snekbox_eval_api: str

    # Discord API endpoints
    discord_api: str
    discord_invite_api: str

    # Misc endpoints
    bot_avatar: str
    deploy: str
    gitlab_bot_repo: str
    status: str

    # Site endpoints
    site: str
    site_api: str
    site_clean_api: str
    site_superstarify_api: str
    site_logs_api: str
    site_logs_view: str
    site_reminders_api: str
    site_reminders_user_api: str
    site_schema: str
    site_settings_api: str
    site_tags_api: str
    site_user_api: str
    site_user_complete_api: str
    site_infractions: str
    site_infractions_user: str
    site_infractions_type: str
    site_infractions_by_id: str
    site_infractions_user_type_current: str
    site_infractions_user_type: str
    paste_service: str


class Reddit(metaclass=YAMLGetter):
    section = "reddit"

    request_delay: int
    subreddits: list


class Wolfram(metaclass=YAMLGetter):
    section = "wolfram"

    user_limit_day: int
    guild_limit_day: int
    key: str


class AntiSpam(metaclass=YAMLGetter):
    section = 'anti_spam'

    clean_offending: bool
    ping_everyone: bool

    punishment: Dict[str, Dict[str, int]]
    rules: Dict[str, Dict[str, int]]


class BigBrother(metaclass=YAMLGetter):
    section = 'big_brother'

    log_delay: int
    header_message_limit: int


class Free(metaclass=YAMLGetter):
    section = 'free'

    activity_timeout: int
    cooldown_rate: int
    cooldown_per: float


class RedirectOutput(metaclass=YAMLGetter):
    section = 'redirect_output'

    delete_invocation: bool
    delete_delay: int


# Debug mode
DEBUG_MODE = True if 'local' in os.environ.get("SITE_URL", "local") else False

# Paths
BOT_DIR = os.path.dirname(__file__)
PROJECT_ROOT = os.path.abspath(os.path.join(BOT_DIR, os.pardir))

# Default role combinations
MODERATION_ROLES = Roles.moderator, Roles.admin, Roles.owner
STAFF_ROLES = Roles.helpers, Roles.moderator, Roles.admin, Roles.owner


# Bot replies
NEGATIVE_REPLIES = [
    "Noooooo!!",
    "Nope.",
    "I'm sorry Dave, I'm afraid I can't do that.",
    "I don't think so.",
    "Not gonna happen.",
    "Out of the question.",
    "Huh? No.",
    "Nah.",
    "Naw.",
    "Not likely.",
    "No way, José.",
    "Not in a million years.",
    "Fat chance.",
    "Certainly not.",
    "NEGATORY.",
    "Nuh-uh.",
    "Not in my house!",
]

POSITIVE_REPLIES = [
    "Yep.",
    "Absolutely!",
    "Can do!",
    "Affirmative!",
    "Yeah okay.",
    "Sure.",
    "Sure thing!",
    "You're the boss!",
    "Okay.",
    "No problem.",
    "I got you.",
    "Alright.",
    "You got it!",
    "ROGER THAT",
    "Of course!",
    "Aye aye, cap'n!",
    "I'll allow it.",
]

ERROR_REPLIES = [
    "Please don't do that.",
    "You have to stop.",
    "Do you mind?",
    "In the future, don't do that.",
    "That was a mistake.",
    "You blew it.",
    "You're bad at computers.",
    "Are you trying to kill me?",
    "Noooooo!!",
    "I can't believe you've done this",
]


class Event(Enum):
    """
    Event names. This does not include every event (for example, raw
    events aren't here), but only events used in ModLog for now.
    """

    guild_channel_create = "guild_channel_create"
    guild_channel_delete = "guild_channel_delete"
    guild_channel_update = "guild_channel_update"
    guild_role_create = "guild_role_create"
    guild_role_delete = "guild_role_delete"
    guild_role_update = "guild_role_update"
    guild_update = "guild_update"

    member_join = "member_join"
    member_remove = "member_remove"
    member_ban = "member_ban"
    member_unban = "member_unban"
    member_update = "member_update"

    message_delete = "message_delete"
    message_edit = "message_edit"<|MERGE_RESOLUTION|>--- conflicted
+++ resolved
@@ -351,10 +351,7 @@
     python: int
     reddit: int
     talent_pool: int
-<<<<<<< HEAD
     userlog: int
-=======
->>>>>>> 522c475d
     verification: int
 
 
