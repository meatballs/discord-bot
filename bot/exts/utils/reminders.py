import asyncio
import random
import textwrap
import typing as t
from datetime import datetime, timezone
from operator import itemgetter

import discord
from botcore.utils import scheduling
from botcore.utils.scheduling import Scheduler
from dateutil.parser import isoparse
from discord.ext.commands import Cog, Context, Greedy, group

from bot.bot import Bot
from bot.constants import Guild, Icons, MODERATION_ROLES, POSITIVE_REPLIES, Roles, STAFF_PARTNERS_COMMUNITY_ROLES
from bot.converters import Duration, UnambiguousUser
from bot.log import get_logger
from bot.pagination import LinePaginator
from bot.utils import time
from bot.utils.checks import has_any_role_check, has_no_roles_check
from bot.utils.lock import lock_arg
from bot.utils.members import get_or_fetch_member, get_or_fetch_user
from bot.utils.messages import send_denial

log = get_logger(__name__)

LOCK_NAMESPACE = "reminder"
WHITELISTED_CHANNELS = Guild.reminder_whitelist
MAXIMUM_REMINDERS = 5

Mentionable = t.Union[discord.Member, discord.Role]
ReminderMention = t.Union[UnambiguousUser, discord.Role]


class Reminders(Cog):
    """Provide in-channel reminder functionality."""

    def __init__(self, bot: Bot):
        self.bot = bot
        self.scheduler = Scheduler(self.__class__.__name__)

    async def cog_unload(self) -> None:
        """Cancel scheduled tasks."""
        self.scheduler.cancel_all()

    async def cog_load(self) -> None:
        """Get all current reminders from the API and reschedule them."""
        await self.bot.wait_until_guild_available()
        response = await self.bot.api_client.get(
            'bot/reminders',
            params={'active': 'true'}
        )

        now = datetime.now(timezone.utc)

        for reminder in response:
            remind_at = isoparse(reminder['expiration'])

            # If the reminder is already overdue ...
            if remind_at < now:
                self.scheduler.schedule(reminder["id"], self.try_send_reminder(reminder, remind_at))
            else:
                self.schedule_reminder(reminder)

<<<<<<< HEAD
=======
    def ensure_valid_reminder(self, reminder: dict) -> t.Tuple[bool, discord.TextChannel]:
        """Ensure reminder channel can be fetched otherwise delete the reminder."""
        channel = self.bot.get_channel(reminder['channel_id'])
        is_valid = True
        if not channel:
            is_valid = False
            log.info(
                f"Reminder {reminder['id']} invalid: "
                f"Channel {reminder['channel_id']}={channel}."
            )
            scheduling.create_task(self.bot.api_client.delete(f"bot/reminders/{reminder['id']}"))

        return is_valid, channel

>>>>>>> 94a5a871
    @staticmethod
    async def _send_confirmation(
        ctx: Context,
        on_success: str,
        reminder_id: t.Union[str, int]
    ) -> None:
        """Send an embed confirming the reminder change was made successfully."""
        embed = discord.Embed(
            description=on_success,
            colour=discord.Colour.green(),
            title=random.choice(POSITIVE_REPLIES)
        )

        footer_str = f"ID: {reminder_id}"

        embed.set_footer(text=footer_str)

        await ctx.send(embed=embed)

    @staticmethod
    async def _check_mentions(ctx: Context, mentions: t.Iterable[Mentionable]) -> t.Tuple[bool, str]:
        """
        Returns whether or not the list of mentions is allowed.

        Conditions:
        - Role reminders are Mods+
        - Reminders for other users are Helpers+

        If mentions aren't allowed, also return the type of mention(s) disallowed.
        """
        if await has_no_roles_check(ctx, *STAFF_PARTNERS_COMMUNITY_ROLES):
            return False, "members/roles"
        elif await has_no_roles_check(ctx, *MODERATION_ROLES):
            return all(isinstance(mention, (discord.User, discord.Member)) for mention in mentions), "roles"
        else:
            return True, ""

    @staticmethod
    async def validate_mentions(ctx: Context, mentions: t.Iterable[Mentionable]) -> bool:
        """
        Filter mentions to see if the user can mention, and sends a denial if not allowed.

        Returns whether or not the validation is successful.
        """
        mentions_allowed, disallowed_mentions = await Reminders._check_mentions(ctx, mentions)

        if not mentions or mentions_allowed:
            return True
        else:
            await send_denial(ctx, f"You can't mention other {disallowed_mentions} in your reminder!")
            return False

    async def get_mentionables(self, mention_ids: t.List[int]) -> t.Iterator[Mentionable]:
        """Converts Role and Member ids to their corresponding objects if possible."""
        guild = self.bot.get_guild(Guild.id)
        for mention_id in mention_ids:
            member = await get_or_fetch_member(guild, mention_id)
            if mentionable := (member or guild.get_role(mention_id)):
                yield mentionable

    def schedule_reminder(self, reminder: dict) -> None:
        """A coroutine which sends the reminder once the time is reached, and cancels the running task."""
        reminder_datetime = isoparse(reminder['expiration'])
        self.scheduler.schedule_at(reminder_datetime, reminder["id"], self.try_send_reminder(reminder))

    async def _edit_reminder(self, reminder_id: int, payload: dict) -> dict:
        """
        Edits a reminder in the database given the ID and payload.

        Returns the edited reminder.
        """
        # Send the request to update the reminder in the database
        reminder = await self.bot.api_client.patch(
            'bot/reminders/' + str(reminder_id),
            json=payload
        )
        return reminder

    async def _reschedule_reminder(self, reminder: dict) -> None:
        """Reschedule a reminder object."""
        log.trace(f"Cancelling old task #{reminder['id']}")
        self.scheduler.cancel(reminder["id"])

        log.trace(f"Scheduling new task #{reminder['id']}")
        self.schedule_reminder(reminder)

    @lock_arg(LOCK_NAMESPACE, "reminder", itemgetter("id"), raise_error=True)
<<<<<<< HEAD
    async def try_send_reminder(self, reminder: dict, expected_time: datetime = None) -> None:
        """Validate reminder, and call sender."""
        while True:
            channel = self.bot.get_channel(reminder['channel_id'])
            if not channel:
                # This is only likely to happen if the channel was deleted.
                log.warning(
                    f"Deleting invalid reminder {reminder['id']}: "
                    f"channel {reminder['channel_id']} could not be found",
                    extra=reminder
                )

                await self.bot.api_client.delete(f"bot/reminders/{reminder['id']}")
                return

            user = await get_or_fetch_user(reminder["author"])
            if user:
                await self.send_reminder(reminder, expected_time, channel)
                return

            reminder["failures"] += 1
            if reminder["failures"] >= 3:
                # Warn and delete.
                log.warning(
                    f"Deleting invalid reminder {reminder['id']}: reached max send attempts",
                    extra=reminder
                )

                await self.bot.api_client.delete(f"bot/reminders/{reminder['id']}")
                return
            else:
                # Increment failures and skip.
                log.info(f"Couldn't fetch user for reminder {reminder['id']}; trying again in 1 hour")

                payload = {"failures": reminder["failures"]}
                await self.bot.api_client.patch(f"bot/reminders/{reminder['id']}", json=payload)

                await asyncio.sleep(60 * 60)

    async def send_reminder(
        self,
        reminder: dict,
        expected_time: t.Optional[datetime],
        channel: discord.TextChannel
    ) -> None:
        """Build the reminder embed, and send it to discord."""
=======
    async def send_reminder(self, reminder: dict, expected_time: t.Optional[time.Timestamp] = None) -> None:
        """Send the reminder."""
        is_valid, channel = self.ensure_valid_reminder(reminder)
        if not is_valid:
            # No need to cancel the task too; it'll simply be done once this coroutine returns.
            return
>>>>>>> 94a5a871
        embed = discord.Embed()
        if expected_time:
            embed.colour = discord.Colour.red()
            embed.set_author(
                icon_url=Icons.remind_red,
                name="Sorry, your reminder should have arrived earlier!"
            )
        else:
            embed.colour = discord.Colour.og_blurple()
            embed.set_author(
                icon_url=Icons.remind_blurple,
                name="It has arrived!"
            )

        # Let's not use a codeblock to keep emojis and mentions working. Embeds are safe anyway.
        embed.description = f"Here's your reminder: {reminder['content']}"

        # Here the jump URL is in the format of base_url/guild_id/channel_id/message_id
        additional_mentions = ' '.join([
            mentionable.mention async for mentionable in self.get_mentionables(reminder["mentions"])
        ])

        jump_url = reminder.get("jump_url")
        embed.description += f"\n[Jump back to when you created the reminder]({jump_url})"
        partial_message = channel.get_partial_message(int(jump_url.split("/")[-1]))
        try:
            await partial_message.reply(content=f"{additional_mentions}", embed=embed)
        except discord.HTTPException as e:
            log.info(
                f"There was an error when trying to reply to a reminder invocation message, {e}, "
                "fall back to using jump_url"
            )
            await channel.send(content=f"<@{reminder['author']}> {additional_mentions}", embed=embed)

        log.debug(f"Deleting reminder #{reminder['id']} (the user has been reminded).")
        await self.bot.api_client.delete(f"bot/reminders/{reminder['id']}")

    @group(name="remind", aliases=("reminder", "reminders", "remindme"), invoke_without_command=True)
    async def remind_group(
        self, ctx: Context, mentions: Greedy[ReminderMention], expiration: Duration, *, content: t.Optional[str] = None
    ) -> None:
        """
        Commands for managing your reminders.

        The `expiration` duration of `!remind new` supports the following symbols for each unit of time:
        - years: `Y`, `y`, `year`, `years`
        - months: `m`, `month`, `months`
        - weeks: `w`, `W`, `week`, `weeks`
        - days: `d`, `D`, `day`, `days`
        - hours: `H`, `h`, `hour`, `hours`
        - minutes: `M`, `minute`, `minutes`
        - seconds: `S`, `s`, `second`, `seconds`

        For example, to set a reminder that expires in 3 days and 1 minute, you can do `!remind new 3d1M Do something`.
        """
        await self.new_reminder(ctx, mentions=mentions, expiration=expiration, content=content)

    @remind_group.command(name="new", aliases=("add", "create"))
    async def new_reminder(
        self, ctx: Context, mentions: Greedy[ReminderMention], expiration: Duration, *, content: t.Optional[str] = None
    ) -> None:
        """
        Set yourself a simple reminder.

        The `expiration` duration supports the following symbols for each unit of time:
        - years: `Y`, `y`, `year`, `years`
        - months: `m`, `month`, `months`
        - weeks: `w`, `W`, `week`, `weeks`
        - days: `d`, `D`, `day`, `days`
        - hours: `H`, `h`, `hour`, `hours`
        - minutes: `M`, `minute`, `minutes`
        - seconds: `S`, `s`, `second`, `seconds`

        For example, to set a reminder that expires in 3 days and 1 minute, you can do `!remind new 3d1M Do something`.
        """
        # If the user is not staff, partner or part of the python community,
        # we need to verify whether or not to make a reminder at all.
        if await has_no_roles_check(ctx, *STAFF_PARTNERS_COMMUNITY_ROLES):

            # If they don't have permission to set a reminder in this channel
            if ctx.channel.id not in WHITELISTED_CHANNELS:
                await send_denial(ctx, "Sorry, you can't do that here!")
                return

            # Get their current active reminders
            active_reminders = await self.bot.api_client.get(
                'bot/reminders',
                params={
                    'author__id': str(ctx.author.id)
                }
            )

            # Let's limit this, so we don't get 10 000
            # reminders from kip or something like that :P
            if len(active_reminders) > MAXIMUM_REMINDERS:
                await send_denial(ctx, "You have too many active reminders!")
                return

        # Remove duplicate mentions
        mentions = set(mentions)
        mentions.discard(ctx.author)

        # Filter mentions to see if the user can mention members/roles
        if not await self.validate_mentions(ctx, mentions):
            return

        mention_ids = [mention.id for mention in mentions]

        # If `content` isn't provided then we try to get message content of a replied message
        if not content:
            if reference := ctx.message.reference:
                if isinstance((resolved_message := reference.resolved), discord.Message):
                    content = resolved_message.content
            # If we weren't able to get the content of a replied message
            if content is None:
                await send_denial(ctx, "Your reminder must have a content and/or reply to a message.")
                return

            # If the replied message has no content (e.g. only attachments/embeds)
            if content == "":
                content = "See referenced message."

        # Now we can attempt to actually set the reminder.
        reminder = await self.bot.api_client.post(
            'bot/reminders',
            json={
                'author': ctx.author.id,
                'channel_id': ctx.message.channel.id,
                'jump_url': ctx.message.jump_url,
                'content': content,
                'expiration': expiration.isoformat(),
                'mentions': mention_ids,
            }
        )

        formatted_time = time.discord_timestamp(expiration, time.TimestampFormats.DAY_TIME)
        mention_string = f"Your reminder will arrive on {formatted_time}"

        if mentions:
            mention_string += f" and will mention {len(mentions)} other(s)"
        mention_string += "!"

        # Confirm to the user that it worked.
        await self._send_confirmation(
            ctx,
            on_success=mention_string,
            reminder_id=reminder["id"]
        )

        self.schedule_reminder(reminder)

    @remind_group.command(name="list")
    async def list_reminders(self, ctx: Context) -> None:
        """View a paginated embed of all reminders for your user."""
        # Get all the user's reminders from the database.
        data = await self.bot.api_client.get(
            'bot/reminders',
            params={'author__id': str(ctx.author.id), 'active': 'true'}
        )

        # Make a list of tuples so it can be sorted by time.
        reminders = sorted(
            (
                (rem['content'], rem['expiration'], rem['id'], rem['mentions'])
                for rem in data
            ),
            key=itemgetter(1)
        )

        lines = []

        for content, remind_at, id_, mentions in reminders:
            # Parse and humanize the time, make it pretty :D
            expiry = time.format_relative(remind_at)

            mentions = ", ".join([
                # Both Role and User objects have the `name` attribute
                mention.name async for mention in self.get_mentionables(mentions)
            ])
            mention_string = f"\n**Mentions:** {mentions}" if mentions else ""

            text = textwrap.dedent(f"""
            **Reminder #{id_}:** *expires {expiry}* (ID: {id_}){mention_string}
            {content}
            """).strip()

            lines.append(text)

        embed = discord.Embed()
        embed.colour = discord.Colour.og_blurple()
        embed.title = f"Reminders for {ctx.author}"

        # Remind the user that they have no reminders :^)
        if not lines:
            embed.description = "No active reminders could be found."
            await ctx.send(embed=embed)
            return

        # Construct the embed and paginate it.
        embed.colour = discord.Colour.og_blurple()

        await LinePaginator.paginate(
            lines,
            ctx, embed,
            max_lines=3,
            empty=True
        )

    @remind_group.group(name="edit", aliases=("change", "modify"), invoke_without_command=True)
    async def edit_reminder_group(self, ctx: Context) -> None:
        """
        Commands for modifying your current reminders.

        The `expiration` duration supports the following symbols for each unit of time:
        - years: `Y`, `y`, `year`, `years`
        - months: `m`, `month`, `months`
        - weeks: `w`, `W`, `week`, `weeks`
        - days: `d`, `D`, `day`, `days`
        - hours: `H`, `h`, `hour`, `hours`
        - minutes: `M`, `minute`, `minutes`
        - seconds: `S`, `s`, `second`, `seconds`

        For example, to edit a reminder to expire in 3 days and 1 minute, you can do `!remind edit duration 1234 3d1M`.
        """
        await ctx.send_help(ctx.command)

    @edit_reminder_group.command(name="duration", aliases=("time",))
    async def edit_reminder_duration(self, ctx: Context, id_: int, expiration: Duration) -> None:
        """
        Edit one of your reminder's expiration.

        The `expiration` duration supports the following symbols for each unit of time:
        - years: `Y`, `y`, `year`, `years`
        - months: `m`, `month`, `months`
        - weeks: `w`, `W`, `week`, `weeks`
        - days: `d`, `D`, `day`, `days`
        - hours: `H`, `h`, `hour`, `hours`
        - minutes: `M`, `minute`, `minutes`
        - seconds: `S`, `s`, `second`, `seconds`

        For example, to edit a reminder to expire in 3 days and 1 minute, you can do `!remind edit duration 1234 3d1M`.
        """
        await self.edit_reminder(ctx, id_, {'expiration': expiration.isoformat()})

    @edit_reminder_group.command(name="content", aliases=("reason",))
    async def edit_reminder_content(self, ctx: Context, id_: int, *, content: str) -> None:
        """Edit one of your reminder's content."""
        await self.edit_reminder(ctx, id_, {"content": content})

    @edit_reminder_group.command(name="mentions", aliases=("pings",))
    async def edit_reminder_mentions(self, ctx: Context, id_: int, mentions: Greedy[ReminderMention]) -> None:
        """Edit one of your reminder's mentions."""
        # Remove duplicate mentions
        mentions = set(mentions)
        mentions.discard(ctx.author)

        # Filter mentions to see if the user can mention members/roles
        if not await self.validate_mentions(ctx, mentions):
            return

        mention_ids = [mention.id for mention in mentions]
        await self.edit_reminder(ctx, id_, {"mentions": mention_ids})

    @lock_arg(LOCK_NAMESPACE, "id_", raise_error=True)
    async def edit_reminder(self, ctx: Context, id_: int, payload: dict) -> None:
        """Edits a reminder with the given payload, then sends a confirmation message."""
        if not await self._can_modify(ctx, id_):
            return
        reminder = await self._edit_reminder(id_, payload)

        # Send a confirmation message to the channel
        await self._send_confirmation(
            ctx,
            on_success="That reminder has been edited successfully!",
            reminder_id=id_,
        )
        await self._reschedule_reminder(reminder)

    @remind_group.command("delete", aliases=("remove", "cancel"))
    @lock_arg(LOCK_NAMESPACE, "id_", raise_error=True)
    async def delete_reminder(self, ctx: Context, id_: int) -> None:
        """Delete one of your active reminders."""
        if not await self._can_modify(ctx, id_):
            return

        await self.bot.api_client.delete(f"bot/reminders/{id_}")
        self.scheduler.cancel(id_)

        await self._send_confirmation(
            ctx,
            on_success="That reminder has been deleted successfully!",
            reminder_id=id_
        )

    async def _can_modify(self, ctx: Context, reminder_id: t.Union[str, int]) -> bool:
        """
        Check whether the reminder can be modified by the ctx author.

        The check passes when the user is an admin, or if they created the reminder.
        """
        if await has_any_role_check(ctx, Roles.admins):
            return True

        api_response = await self.bot.api_client.get(f"bot/reminders/{reminder_id}")
        if not api_response["author"] == ctx.author.id:
            log.debug(f"{ctx.author} is not the reminder author and does not pass the check.")
            await send_denial(ctx, "You can't modify reminders of other users!")
            return False

        log.debug(f"{ctx.author} is the reminder author and passes the check.")
        return True


async def setup(bot: Bot) -> None:
    """Load the Reminders cog."""
    await bot.add_cog(Reminders(bot))<|MERGE_RESOLUTION|>--- conflicted
+++ resolved
@@ -6,7 +6,6 @@
 from operator import itemgetter
 
 import discord
-from botcore.utils import scheduling
 from botcore.utils.scheduling import Scheduler
 from dateutil.parser import isoparse
 from discord.ext.commands import Cog, Context, Greedy, group
@@ -62,23 +61,6 @@
             else:
                 self.schedule_reminder(reminder)
 
-<<<<<<< HEAD
-=======
-    def ensure_valid_reminder(self, reminder: dict) -> t.Tuple[bool, discord.TextChannel]:
-        """Ensure reminder channel can be fetched otherwise delete the reminder."""
-        channel = self.bot.get_channel(reminder['channel_id'])
-        is_valid = True
-        if not channel:
-            is_valid = False
-            log.info(
-                f"Reminder {reminder['id']} invalid: "
-                f"Channel {reminder['channel_id']}={channel}."
-            )
-            scheduling.create_task(self.bot.api_client.delete(f"bot/reminders/{reminder['id']}"))
-
-        return is_valid, channel
-
->>>>>>> 94a5a871
     @staticmethod
     async def _send_confirmation(
         ctx: Context,
@@ -166,8 +148,7 @@
         self.schedule_reminder(reminder)
 
     @lock_arg(LOCK_NAMESPACE, "reminder", itemgetter("id"), raise_error=True)
-<<<<<<< HEAD
-    async def try_send_reminder(self, reminder: dict, expected_time: datetime = None) -> None:
+    async def try_send_reminder(self, reminder: dict, expected_time: t.Optional[time.Timestamp] = None) -> None:
         """Validate reminder, and call sender."""
         while True:
             channel = self.bot.get_channel(reminder['channel_id'])
@@ -209,18 +190,10 @@
     async def send_reminder(
         self,
         reminder: dict,
-        expected_time: t.Optional[datetime],
+        expected_time: t.Optional[time.Timestamp],
         channel: discord.TextChannel
     ) -> None:
         """Build the reminder embed, and send it to discord."""
-=======
-    async def send_reminder(self, reminder: dict, expected_time: t.Optional[time.Timestamp] = None) -> None:
-        """Send the reminder."""
-        is_valid, channel = self.ensure_valid_reminder(reminder)
-        if not is_valid:
-            # No need to cancel the task too; it'll simply be done once this coroutine returns.
-            return
->>>>>>> 94a5a871
         embed = discord.Embed()
         if expected_time:
             embed.colour = discord.Colour.red()
