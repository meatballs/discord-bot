--- conflicted
+++ resolved
@@ -1,12 +1,7 @@
 import datetime
 import logging
 
-<<<<<<< HEAD
-=======
-from async_rediscache import RedisCache
-from dateutil.parser import isoparse
-from discord import Embed, Member
->>>>>>> f8dffa06
+from discord import Embed
 from discord.ext.commands import Cog, Context, group, has_any_role
 
 from bot.bot import Bot
