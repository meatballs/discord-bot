import logging
import textwrap
<<<<<<< HEAD
from collections import ChainMap, defaultdict
=======
from collections import ChainMap
from io import StringIO
>>>>>>> 966277e3
from typing import Union

import discord
from discord import Color, Embed, Member, PartialMessage, RawReactionActionEvent, User
from discord.ext.commands import Cog, Context, group, has_any_role

from bot.api import ResponseCodeError
from bot.bot import Bot
<<<<<<< HEAD
from bot.constants import Guild, MODERATION_ROLES, STAFF_ROLES
=======
from bot.constants import Channels, Emojis, Guild, MODERATION_ROLES, STAFF_ROLES, Webhooks
>>>>>>> 966277e3
from bot.converters import FetchedMember
from bot.exts.recruitment.talentpool._review import Reviewer
from bot.pagination import LinePaginator
from bot.utils import time
from bot.utils.time import get_time_delta

REASON_MAX_CHARS = 1000

log = logging.getLogger(__name__)


class TalentPool(Cog, name="Talentpool"):
    """Relays messages of helper candidates to a watch channel to observe them."""

    def __init__(self, bot: Bot) -> None:
        self.bot = bot
        self.reviewer = Reviewer(self.__class__.__name__, bot, self)
        self.bot.loop.create_task(self.reviewer.reschedule_reviews())

        # Stores talentpool users in cache
        self.cache = defaultdict(dict)
        self.api_default_params = {'active': 'true', 'ordering': '-inserted_at'}

    async def refresh_cache(self) -> bool:
        """Updates TalentPool users cache."""
        try:
            data = await self.bot.api_client.get(
                'bot/nominations',
                params=self.api_default_params
            )
        except ResponseCodeError as err:
            log.exception("Failed to fetch the watched users from the API", exc_info=err)
            return False

        self.cache = defaultdict(dict)

        for entry in data:
            user_id = entry.pop('user')
            self.cache[user_id] = entry

        return True

    @group(name='talentpool', aliases=('tp', 'talent', 'nomination', 'n'), invoke_without_command=True)
    @has_any_role(*MODERATION_ROLES)
    async def nomination_group(self, ctx: Context) -> None:
        """Highlights the activity of helper nominees by relaying their messages to the talent pool channel."""
        await ctx.send_help(ctx.command)

    @nomination_group.command(name='list', aliases=('all', 'watched'), root_aliases=("nominees",))
    @has_any_role(*MODERATION_ROLES)
    async def list_command(
        self,
        ctx: Context,
        oldest_first: bool = False,
        update_cache: bool = True
    ) -> None:
        """
        Shows the users that are currently in the talent pool.

        The optional kwarg `oldest_first` can be used to order the list by oldest nomination.

        The optional kwarg `update_cache` can be used to update the user
        cache using the API before listing the users.
        """
        await self.list_users(ctx, oldest_first=oldest_first, update_cache=update_cache)

    async def list_users(
        self,
        ctx: Context,
        oldest_first: bool = False,
        update_cache: bool = True
    ) -> None:
        """
        Gives an overview of the nominated users list.

        It specifies the users' mention, name, how long ago they were nominated, and whether their
        review was scheduled or already posted.

        The optional kwarg `oldest_first` orders the list by oldest entry.

        The optional kwarg `update_cache` specifies whether the cache should
        be refreshed by polling the API.
        """
        successful_update = False
        if update_cache:
            if not (successful_update := await self.refresh_cache()):
                await ctx.send(":warning: Unable to update cache. Data may be inaccurate.")

        nominations = self.cache.items()
        if oldest_first:
            nominations = reversed(nominations)

        lines = []

        for user_id, user_data in nominations:
            member = ctx.guild.get_member(user_id)
            line = f"• `{user_id}`"
            if member:
                line += f" ({member.name}#{member.discriminator})"
            inserted_at = user_data['inserted_at']
            line += f", added {get_time_delta(inserted_at)}"
            if not member:  # Cross off users who left the server.
                line = f"~~{line}~~"
            if user_data['reviewed']:
                line += " *(reviewed)*"
            elif user_id in self.reviewer:
                line += " *(scheduled)*"
            lines.append(line)

        if not lines:
            lines = ("There's nothing here yet.",)

        embed = Embed(
            title=f"Talent Pool active nominations ({'updated' if update_cache and successful_update else 'cached'})",
            color=Color.blue()
        )
        await LinePaginator.paginate(lines, ctx, embed, empty=False)

    @nomination_group.command(name='oldest')
    @has_any_role(*MODERATION_ROLES)
    async def oldest_command(self, ctx: Context, update_cache: bool = True) -> None:
        """
        Shows talent pool users ordered by oldest nomination.

        The optional kwarg `update_cache` can be used to update the user
        cache using the API before listing the users.
        """
        await ctx.invoke(self.list_command, oldest_first=True, update_cache=update_cache)

<<<<<<< HEAD
    @nomination_group.command(name='add', aliases=('w', 'a', 'watch'), root_aliases=("nominate",))
=======
    @nomination_group.command(name='forcewatch', aliases=('fw', 'forceadd', 'fa'), root_aliases=("forcenominate",))
    @has_any_role(*MODERATION_ROLES)
    async def force_watch_command(self, ctx: Context, user: FetchedMember, *, reason: str = '') -> None:
        """
        Adds the given `user` to the talent pool, from any channel.

        A `reason` for adding the user to the talent pool is optional.
        """
        await self._watch_user(ctx, user, reason)

    @nomination_group.command(name='watch', aliases=('w', 'add', 'a'), root_aliases=("nominate",))
>>>>>>> 966277e3
    @has_any_role(*STAFF_ROLES)
    async def add_command(self, ctx: Context, user: FetchedMember, *, reason: str = '') -> None:
        """
<<<<<<< HEAD
        Adds user nomination (or nomination entry) to Talent Pool.

        If user already have nomination, then entry associated with existing nomination will be created.
=======
        Adds the given `user` to the talent pool.

        A `reason` for adding the user to the talent pool is optional.
        This command can only be used in the `#nominations` channel.
>>>>>>> 966277e3
        """
        if ctx.channel.id != Channels.nominations:
            if any(role.id in MODERATION_ROLES for role in ctx.author.roles):
                await ctx.send(
                    f":x: Nominations should be run in the <#{Channels.nominations}> channel. "
                    "Use `!tp forcewatch` to override this check."
                )
            else:
                await ctx.send(f":x: Nominations must be run in the <#{Channels.nominations}> channel")
            return

        await self._watch_user(ctx, user, reason)

    async def _watch_user(self, ctx: Context, user: FetchedMember, reason: str) -> None:
        """Adds the given user to the talent pool."""
        if user.bot:
            await ctx.send(f":x: I'm sorry {ctx.author}, I'm afraid I can't do that. I only watch humans.")
            return

        if isinstance(user, Member) and any(role.id in STAFF_ROLES for role in user.roles):
            await ctx.send(":x: Nominating staff members, eh? Here's a cookie :cookie:")
            return

        if not await self.refresh_cache():
            await ctx.send(f":x: Failed to update the cache; can't add {user}")
            return

        if len(reason) > REASON_MAX_CHARS:
            await ctx.send(f":x: Maxiumum allowed characters for the reason is {REASON_MAX_CHARS}.")
            return

        # Manual request with `raise_for_status` as False because we want the actual response
        session = self.bot.api_client.session
        url = self.bot.api_client._url_for('bot/nominations')
        kwargs = {
            'json': {
                'actor': ctx.author.id,
                'reason': reason,
                'user': user.id
            },
            'raise_for_status': False,
        }
        async with session.post(url, **kwargs) as resp:
            response_data = await resp.json()

            if resp.status == 400:
                if response_data.get('user', False):
                    await ctx.send(":x: The specified user can't be found in the database tables")
                elif response_data.get('actor', False):
                    await ctx.send(":x: You have already nominated this user")

                return
            else:
                resp.raise_for_status()

        self.cache[user.id] = response_data

        if user.id not in self.reviewer:
            self.reviewer.schedule_review(user.id)

        history = await self.bot.api_client.get(
            'bot/nominations',
            params={
                "user__id": str(user.id),
                "active": "false",
                "ordering": "-inserted_at"
            }
        )

        msg = f"✅ The nomination for {user} has been added to the talent pool"
        if history:
            msg += f"\n\n({len(history)} previous nominations in total)"

        await ctx.send(msg)

    @nomination_group.command(name='history', aliases=('info', 'search'))
    @has_any_role(*MODERATION_ROLES)
    async def history_command(self, ctx: Context, user: FetchedMember) -> None:
        """Shows the specified user's nomination history."""
        result = await self.bot.api_client.get(
            'bot/nominations',
            params={
                'user__id': str(user.id),
                'ordering': "-active,-inserted_at"
            }
        )
        if not result:
            await ctx.send(":warning: This user has never been nominated")
            return

        embed = Embed(
            title=f"Nominations for {user.display_name} `({user.id})`",
            color=Color.blue()
        )
        lines = [self._nomination_to_string(nomination) for nomination in result]
        await LinePaginator.paginate(
            lines,
            ctx=ctx,
            embed=embed,
            empty=True,
            max_lines=3,
            max_size=1000
        )

    @nomination_group.command(name='end', aliases=('unwatch',), root_aliases=("unnominate",))
    @has_any_role(*MODERATION_ROLES)
    async def end_command(self, ctx: Context, user: FetchedMember, *, reason: str) -> None:
        """
        Ends the active nomination of the specified user with the given reason.

        Providing a `reason` is required.
        """
        if len(reason) > REASON_MAX_CHARS:
            await ctx.send(f":x: Maximum allowed characters for the end reason is {REASON_MAX_CHARS}.")
            return

        if await self.unwatch(user.id, reason):
            await ctx.send(f":white_check_mark: Successfully un-nominated {user}")
        else:
            await ctx.send(":x: The specified user does not have an active nomination")

    @nomination_group.group(name='edit', aliases=('e',), invoke_without_command=True)
    @has_any_role(*MODERATION_ROLES)
    async def nomination_edit_group(self, ctx: Context) -> None:
        """Commands to edit nominations."""
        await ctx.send_help(ctx.command)

    @nomination_edit_group.command(name='reason')
    @has_any_role(*MODERATION_ROLES)
    async def edit_reason_command(self, ctx: Context, nomination_id: int, actor: FetchedMember, *, reason: str) -> None:
        """Edits the reason of a specific nominator in a specific active nomination."""
        if len(reason) > REASON_MAX_CHARS:
            await ctx.send(f":x: Maxiumum allowed characters for the reason is {REASON_MAX_CHARS}.")
            return

        try:
            nomination = await self.bot.api_client.get(f"bot/nominations/{nomination_id}")
        except ResponseCodeError as e:
            if e.response.status == 404:
                log.trace(f"Nomination API 404: Can't find a nomination with id {nomination_id}")
                await ctx.send(f":x: Can't find a nomination with id `{nomination_id}`")
                return
            else:
                raise

        if not nomination["active"]:
            await ctx.send(":x: Can't edit the reason of an inactive nomination.")
            return

        if not any(entry["actor"] == actor.id for entry in nomination["entries"]):
            await ctx.send(f":x: {actor} doesn't have an entry in this nomination.")
            return

        log.trace(f"Changing reason for nomination with id {nomination_id} of actor {actor} to {repr(reason)}")

        await self.bot.api_client.patch(
            f"bot/nominations/{nomination_id}",
            json={"actor": actor.id, "reason": reason}
        )
        await self.refresh_cache()  # Update cache
        await ctx.send(":white_check_mark: Successfully updated nomination reason.")

    @nomination_edit_group.command(name='end_reason')
    @has_any_role(*MODERATION_ROLES)
    async def edit_end_reason_command(self, ctx: Context, nomination_id: int, *, reason: str) -> None:
        """Edits the unnominate reason for the nomination with the given `id`."""
        if len(reason) > REASON_MAX_CHARS:
            await ctx.send(f":x: Maxiumum allowed characters for the end reason is {REASON_MAX_CHARS}.")
            return

        try:
            nomination = await self.bot.api_client.get(f"bot/nominations/{nomination_id}")
        except ResponseCodeError as e:
            if e.response.status == 404:
                log.trace(f"Nomination API 404: Can't find a nomination with id {nomination_id}")
                await ctx.send(f":x: Can't find a nomination with id `{nomination_id}`")
                return
            else:
                raise

        if nomination["active"]:
            await ctx.send(":x: Can't edit the end reason of an active nomination.")
            return

        log.trace(f"Changing end reason for nomination with id {nomination_id} to {repr(reason)}")

        await self.bot.api_client.patch(
            f"bot/nominations/{nomination_id}",
            json={"end_reason": reason}
        )
        await self.refresh_cache()  # Update cache.
        await ctx.send(":white_check_mark: Updated the end reason of the nomination!")

    @nomination_group.command(aliases=('mr',))
    @has_any_role(*MODERATION_ROLES)
    async def mark_reviewed(self, ctx: Context, user_id: int) -> None:
        """Mark a user's nomination as reviewed and cancel the review task."""
        if not await self.reviewer.mark_reviewed(ctx, user_id):
            return
        await ctx.send(f"{Emojis.check_mark} The user with ID `{user_id}` was marked as reviewed.")

    @nomination_group.command(aliases=('gr',))
    @has_any_role(*MODERATION_ROLES)
    async def get_review(self, ctx: Context, user_id: int) -> None:
        """Get the user's review as a markdown file."""
        review = (await self.reviewer.make_review(user_id))[0]
        if review:
            file = discord.File(StringIO(review), f"{user_id}_review.md")
            await ctx.send(file=file)
        else:
            await ctx.send(f"There doesn't appear to be an active nomination for {user_id}")

    @nomination_group.command(aliases=('review',))
    @has_any_role(*MODERATION_ROLES)
    async def post_review(self, ctx: Context, user_id: int) -> None:
        """Post the automatic review for the user ahead of time."""
        if not await self.reviewer.mark_reviewed(ctx, user_id):
            return

        await self.reviewer.post_review(user_id, update_database=False)
        await ctx.message.add_reaction(Emojis.check_mark)

    @Cog.listener()
    async def on_member_ban(self, guild: Guild, user: Union[User, Member]) -> None:
        """Remove `user` from the talent pool after they are banned."""
        await self.unwatch(user.id, "User was banned.")

    @Cog.listener()
    async def on_raw_reaction_add(self, payload: RawReactionActionEvent) -> None:
        """
        Watch for reactions in the #nomination-voting channel to automate it.

        Adding a ticket emoji will unpin the message.
        Adding an incident reaction will archive the message.
        """
        if payload.channel_id != Channels.nomination_voting:
            return

        message: PartialMessage = self.bot.get_channel(payload.channel_id).get_partial_message(payload.message_id)
        emoji = str(payload.emoji)

        if emoji == "\N{TICKET}":
            await message.unpin(reason="Admin task created.")
        elif emoji in {Emojis.incident_actioned, Emojis.incident_unactioned}:
            log.info(f"Archiving nomination {message.id}")
            await self.reviewer.archive_vote(message, emoji == Emojis.incident_actioned)

    async def unwatch(self, user_id: int, reason: str) -> bool:
        """End the active nomination of a user with the given reason and return True on success."""
        active_nomination = await self.bot.api_client.get(
            'bot/nominations',
            params=ChainMap(
                {"user__id": str(user_id)},
                self.api_default_params,
            )
        )

        if not active_nomination:
            log.debug(f"No active nominate exists for {user_id=}")
            return False

        log.info(f"Ending nomination: {user_id=} {reason=}")

        nomination = active_nomination[0]
        await self.bot.api_client.patch(
            f"bot/nominations/{nomination['id']}",
            json={'end_reason': reason, 'active': False}
        )

        self.reviewer.cancel(user_id)

        return True

    def _nomination_to_string(self, nomination_object: dict) -> str:
        """Creates a string representation of a nomination."""
        guild = self.bot.get_guild(Guild.id)
        entries = []
        for site_entry in nomination_object["entries"]:
            actor_id = site_entry["actor"]
            actor = guild.get_member(actor_id)

            reason = site_entry["reason"] or "*None*"
            created = time.format_infraction(site_entry["inserted_at"])
            entries.append(
                f"Actor: {actor.mention if actor else actor_id}\nCreated: {created}\nReason: {reason}"
            )

        entries_string = "\n\n".join(entries)

        active = nomination_object["active"]

        start_date = time.format_infraction(nomination_object["inserted_at"])
        if active:
            lines = textwrap.dedent(
                f"""
                ===============
                Status: **Active**
                Date: {start_date}
                Nomination ID: `{nomination_object["id"]}`

                {entries_string}
                ===============
                """
            )
        else:
            end_date = time.format_infraction(nomination_object["ended_at"])
            lines = textwrap.dedent(
                f"""
                ===============
                Status: Inactive
                Date: {start_date}
                Nomination ID: `{nomination_object["id"]}`

                {entries_string}

                End date: {end_date}
                Unwatch reason: {nomination_object["end_reason"]}
                ===============
                """
            )

        return lines.strip()

    def cog_unload(self) -> None:
        """Cancels all review tasks on cog unload."""
        super().cog_unload()
        self.reviewer.cancel_all()<|MERGE_RESOLUTION|>--- conflicted
+++ resolved
@@ -1,11 +1,7 @@
 import logging
 import textwrap
-<<<<<<< HEAD
 from collections import ChainMap, defaultdict
-=======
-from collections import ChainMap
 from io import StringIO
->>>>>>> 966277e3
 from typing import Union
 
 import discord
@@ -14,11 +10,7 @@
 
 from bot.api import ResponseCodeError
 from bot.bot import Bot
-<<<<<<< HEAD
-from bot.constants import Guild, MODERATION_ROLES, STAFF_ROLES
-=======
-from bot.constants import Channels, Emojis, Guild, MODERATION_ROLES, STAFF_ROLES, Webhooks
->>>>>>> 966277e3
+from bot.constants import Channels, Emojis, Guild, MODERATION_ROLES, STAFF_ROLES
 from bot.converters import FetchedMember
 from bot.exts.recruitment.talentpool._review import Reviewer
 from bot.pagination import LinePaginator
@@ -148,9 +140,6 @@
         """
         await ctx.invoke(self.list_command, oldest_first=True, update_cache=update_cache)
 
-<<<<<<< HEAD
-    @nomination_group.command(name='add', aliases=('w', 'a', 'watch'), root_aliases=("nominate",))
-=======
     @nomination_group.command(name='forcewatch', aliases=('fw', 'forceadd', 'fa'), root_aliases=("forcenominate",))
     @has_any_role(*MODERATION_ROLES)
     async def force_watch_command(self, ctx: Context, user: FetchedMember, *, reason: str = '') -> None:
@@ -162,20 +151,13 @@
         await self._watch_user(ctx, user, reason)
 
     @nomination_group.command(name='watch', aliases=('w', 'add', 'a'), root_aliases=("nominate",))
->>>>>>> 966277e3
     @has_any_role(*STAFF_ROLES)
     async def add_command(self, ctx: Context, user: FetchedMember, *, reason: str = '') -> None:
         """
-<<<<<<< HEAD
-        Adds user nomination (or nomination entry) to Talent Pool.
-
-        If user already have nomination, then entry associated with existing nomination will be created.
-=======
         Adds the given `user` to the talent pool.
 
         A `reason` for adding the user to the talent pool is optional.
         This command can only be used in the `#nominations` channel.
->>>>>>> 966277e3
         """
         if ctx.channel.id != Channels.nominations:
             if any(role.id in MODERATION_ROLES for role in ctx.author.roles):
